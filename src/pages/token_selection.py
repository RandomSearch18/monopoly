from __future__ import annotations
from copy import copy
from typing import TYPE_CHECKING, Callable

from components import Button, Container, Header, TextObject
from data_storage import Player, Token
from events import GameEvent
from game_engine import (
    END,
    BelowObject,
    CenterAlignedToObject,
    Corner,
    Page,
    Percent,
    Pixels,
    PointSpecifier,
    RightOfObject,
)

if TYPE_CHECKING:
    from main import Monopoly, SavedGameManager


class PlayerListItem(Button):
    """A clickable entry in the player list"""

    def __init__(self, game: Monopoly, page: TokenSelection, player: Player):
        super().__init__(
            game, player.nickname, self.on_click, Container.AutoPlacement(5)
        )
        self.page = page
        self.player = player

    def on_click(self):
        self.page.show_token_selection_pane(self.player)


class PlayerList(Container):
    """A sidebar showing a list of any players that have been added to the game"""

    def get_size(self) -> tuple[float, float]:
        widest_child = self.get_widest_child()
        min_width = widest_child.width() if widest_child else 100
        width = max(self.page.get_content_width() * 0.3, min_width)
        height = self.page.get_content_height()
        return width, height

    def add_new_player(self):
        print("New player button clicked")
        current_game = self.game.current_game
        assert current_game
        initial_name = current_game.data.get_next_default_player_name()
        current_game.add_player(Player(nickname=initial_name))

    def update_children(self):
        current_game = self.game.current_game
        assert current_game
        existing_player_items = [
            child for child in self.list_children() if isinstance(child, PlayerListItem)
        ]
        for player in current_game.data.players:
            if player not in [child.player for child in existing_player_items]:
                # Add a child for this player, as it aren't in the UI yet
                print(f"PlayerList: Adding list item for {player}")
                self.add_children(PlayerListItem(self.game, self.page, player))
        for child in existing_player_items:
            if child.player not in current_game.data.players:
                # Remove this child from the UI, as the corrresponding player doesn't exist anymore
                print(
                    f"PlayerList: Removing list item for {child.player} (hint: this shouldn't happen yet)"
                )
                self.remove_child(child)

        should_show_add_player_button = current_game.data.get_free_player_slots() > 0
        # Add the "Add player" button if it doesn't exist yet (and there are free slots)
        if not self.add_player_button and should_show_add_player_button:
            print(f'PlayerList: Adding "+ Player" button')
            self.add_player_button = Button(
                self.game,
                "+ Add player",
                self.add_new_player,
                Container.AutoPlacement(),
            )
            self.add_children(self.add_player_button)

        # Remove the "Add player" button if we're now at max capacity
        if self.add_player_button and not should_show_add_player_button:
            print(f'PlayerList: Removing "+ Player" button')
            self.remove_child(self.add_player_button)
            self.add_player_button = None

        if current_game.data.ready_to_start() and not self.start_game_button:
            print(f"PlayerList: Adding start-game button")
            self.start_game_button = Button(
                self.game,
                "Start game",
                print,
                PointSpecifier(
                    CenterAlignedToObject(self, self.width),
                    Pixels(10, outer_edge=END, position=END),
                ),
            )
            self.add_children(self.start_game_button)

        if self.start_game_button and not current_game.data.ready_to_start():
            print(f"PlayerList: Removing start-game button")
            self.remove_child(self.start_game_button)
            self.start_game_button = None

    def __init__(self, game: Monopoly, page: TokenSelection):
        spawn_at = page.get_content_start_point()
        self.page = page
        super().__init__(
            game, spawn_at, self.get_size, game.theme.BACKGROUND_ACCENT, padding_top=10
        )
        self.add_player_button: Button | None = None
        self.start_game_button: Button | None = None
        self.tick_tasks.append(self.update_children)


class TokenSelectionButton(Button):
    def __init__(self, token_selection_pane: TokenSelectionPane, token: Token):
        super().__init__(
            token_selection_pane.game,
            token.value.capitalize(),
            self.on_selection,
            Container.AutoPlacement(5),
        )
        self.token_selection_pane = token_selection_pane
        self.token = copy(token)

    def on_selection(self):
        print(f"Emitting selected {self.token}")
        self.token_selection_pane.events.emit(GameEvent.TOKEN_SELECTED, self.token)


class TokenSelectionButtons(Container):
    def get_size(self) -> tuple[float, float]:
        total_height = sum(child.height() for child in self.list_children())
        widest_child = self.get_widest_child()
        total_width = widest_child.width() if widest_child else 0
        return total_width, total_height

    def __init__(
        self,
        game: Monopoly,
        page: TokenSelection,
        parent_pane: TokenSelectionPane,
        spawn_at: PointSpecifier,
        on_token_selection: Callable[[Token], None],
    ):
        self.page = page
        self.parent_pane = parent_pane
        super().__init__(game, spawn_at, self.get_size)
        self.on_token_selection = on_token_selection
        self.events.on(GameEvent.BEFORE_SPAWN, self.on_spawn)

    def generate_token_button(self, current_game: SavedGameManager, token: Token):
        def on_click(token=token):
            return self.on_token_selection(token)

        def is_disabled(token=token):
            return current_game is not None and token in [
                player.token for player in current_game.data.players
            ]

        return Button(
            self.game,
            token.name.capitalize(),
            on_click,
            Container.AutoPlacement(5),
            is_disabled=is_disabled,
        )

    def on_spawn(self):
        current_game = self.game.current_game
        assert current_game
        token_buttons = [
<<<<<<< HEAD
            self.generate_token_button(current_game, token) for token in Token
=======
            TokenSelectionButton(self.parent_pane, token) for token in Token
>>>>>>> d3fea775
        ]
        self.add_children(*token_buttons)


class TokenSelectionPane(Container):
    def get_size(self) -> tuple[float, float]:
        total_height = sum(child.height() for child in self.list_children())
        widest_child = self.get_widest_child()
        total_width = widest_child.width() if widest_child else 0
        return total_width, total_height

    def on_token_selection(self, token: Token):
        print(f"TokenSelectionPane: {self.player} selected {token}")
        self.player.set_token(token)

    def __init__(self, game: Monopoly, page: TokenSelection, player: Player):
        self.player = player
        self.page = page
        super().__init__(game, page.get_main_pane_start_point(), self.get_size)

        self.heading = TextObject(
            self.game,
            self.player.get_nickname,
            Container.AutoPlacement(),
            break_line_at=Percent(1.0),
            font=self.game.fonts.heading(),
        )
        description_text = (
            f"Select a token for {self.player} by clicking one of the options below."
        )
        self.description = TextObject(
            self.game,
            lambda: description_text,
            Container.AutoPlacement(5),
            break_line_at=Percent(1.0),
        )
        self.token_selection_buttons = TokenSelectionButtons(
            self.game,
            self.page,
            self,
            PointSpecifier(
                CenterAlignedToObject(self, self.width),
                BelowObject(self.description, 5),
                self_corner=Corner.TOP_RIGHT,
            ),
            self.on_token_selection,
        )
        self.add_children(self.heading, self.description, self.token_selection_buttons)
        self.events.on(GameEvent.TOKEN_SELECTED, self.on_token_selection)


class HintText(TextObject):
    """Displays a hint to the right of the sidebar prompting the user to select a player"""

    def __init__(self, game: Monopoly, page: TokenSelection):
        super().__init__(
            game,
            self.get_content,
            page.get_main_pane_start_point(),
            break_line_at=Percent(1.0),
        )

    def get_content(self) -> str:
        current_game = self.game.current_game
        if not current_game:
            return "Load a saved game or start a new one first!"  # This should never end up being shown in-game
        if not current_game.data.players:
            return "Get the game started by adding players with the button on the left."
        if not current_game.data.any_players_have_chosen_tokens():
            return "Click on a player in the sidebar to customise their token."
        # This should never get shown either:
        return "Start the game once everyone's ready!"


class TokenSelection(Page["Monopoly"]):
    def __init__(self, game: Monopoly) -> None:
        super().__init__(game, "Choose tokens")
        self.page_header = Header(game)
        self.player_list = PlayerList(game, self)
        self.hint_text = HintText(game, self)
        self.token_selection_pane: TokenSelectionPane | None = None
        self.add_objects(self.page_header, self.player_list, self.hint_text)

    def get_main_pane_start_point(self) -> PointSpecifier:
        x = RightOfObject(self.player_list, 10)
        assert self.page_header
        y = BelowObject(self.page_header, 10)

        return PointSpecifier(x, y)

    def show_token_selection_pane(self, player: Player):
        if self.token_selection_pane:
            print(f"Removing {self.token_selection_pane}")
            self.remove_object(self.token_selection_pane)
            self.token_selection_pane = None
        if self.hint_text:
            self.remove_object(self.hint_text)
            self.hint_text = None
        self.token_selection_pane = TokenSelectionPane(self.game, self, player)
        self.add_objects(self.token_selection_pane)<|MERGE_RESOLUTION|>--- conflicted
+++ resolved
@@ -119,15 +119,25 @@
 
 
 class TokenSelectionButton(Button):
-    def __init__(self, token_selection_pane: TokenSelectionPane, token: Token):
+    def __init__(
+        self,
+        current_game: SavedGameManager,
+        token_selection_pane: TokenSelectionPane,
+        token: Token,
+    ):
         super().__init__(
             token_selection_pane.game,
             token.value.capitalize(),
             self.on_selection,
             Container.AutoPlacement(5),
-        )
+            is_disabled=self.is_disabled,
+        )
+        self.current_game = current_game
         self.token_selection_pane = token_selection_pane
         self.token = copy(token)
+
+    def is_disabled(self):
+        return self.token in [player.token for player in self.current_game.data.players]
 
     def on_selection(self):
         print(f"Emitting selected {self.token}")
@@ -155,32 +165,12 @@
         self.on_token_selection = on_token_selection
         self.events.on(GameEvent.BEFORE_SPAWN, self.on_spawn)
 
-    def generate_token_button(self, current_game: SavedGameManager, token: Token):
-        def on_click(token=token):
-            return self.on_token_selection(token)
-
-        def is_disabled(token=token):
-            return current_game is not None and token in [
-                player.token for player in current_game.data.players
-            ]
-
-        return Button(
-            self.game,
-            token.name.capitalize(),
-            on_click,
-            Container.AutoPlacement(5),
-            is_disabled=is_disabled,
-        )
-
     def on_spawn(self):
         current_game = self.game.current_game
         assert current_game
         token_buttons = [
-<<<<<<< HEAD
-            self.generate_token_button(current_game, token) for token in Token
-=======
-            TokenSelectionButton(self.parent_pane, token) for token in Token
->>>>>>> d3fea775
+            TokenSelectionButton(current_game, self.parent_pane, token)
+            for token in Token
         ]
         self.add_children(*token_buttons)
 
